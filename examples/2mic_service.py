--- conflicted
+++ resolved
@@ -45,11 +45,8 @@
     parser = argparse.ArgumentParser()
     parser.add_argument("--uri", required=True, help="unix:// or tcp://")
     parser.add_argument("--debug", action="store_true", help="Log DEBUG messages")
-<<<<<<< HEAD
     parser.add_argument("--led-brightness", type=int, default=31, help="LED brightness (integer from 1 to 31)")
-=======
     parser.add_argument("--log-format", default=logging.BASIC_FORMAT, help="Format for log messages")
->>>>>>> c0e1b50f
     args = parser.parse_args()
 
     logging.basicConfig(level=logging.DEBUG if args.debug else logging.INFO, format=args.log_format)
