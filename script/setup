--- conflicted
+++ resolved
@@ -39,15 +39,11 @@
 if args.dev:
     # Install dev requirements
     subprocess.check_call(
-<<<<<<< HEAD
         pip + ["install", "-e", f"{_PROGRAM_DIR}[dev]"]
-=======
-        pip + ["install", "-r", str(_PROGRAM_DIR / "requirements_dev.txt")]
     )
 
 if args.websockets:
     # Install websocket requirements
     subprocess.check_call(
         pip + ["install", "-r", str(_PROGRAM_DIR / "requirements_websockets.txt")]
->>>>>>> 67bd9b29
     )