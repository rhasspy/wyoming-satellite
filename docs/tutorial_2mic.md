# Tutorial with 2mic HAT

Create a voice satellite using a [Raspberry Pi Zero 2 W](https://www.raspberrypi.com/products/raspberry-pi-zero-2-w/) and a [ReSpeaker 2Mic HAT](https://wiki.keyestudio.com/Ks0314_keyestudio_ReSpeaker_2-Mic_Pi_HAT_V1.0).

This tutorial should work for almost any Raspberry Pi and USB microphone. Audio enhancements and local wake word detection may require a 64-bit operating system, however.

## Install OS

Follow instructions to [install Raspberry Pi OS](https://www.raspberrypi.com/software/). Under "Choose OS", pick "Raspberry Pi OS (other)" and "Raspberry Pi OS (**64-bit**) Lite".

When asking if you'd like to apply customization settings, choose "Edit Settings" and:

* Set a username/password
* Configure the wireless LAN
* Under the Services tab, enable SSH and use password authentication

## Install Software

After flashing and booting the satellite, connect to it over SSH using the username/password you configured during flashing.

**On the satellite**, make sure system dependencies are installed:

```sh
sudo apt-get update
sudo apt-get install --no-install-recommends  \
  git \
  python3-venv
```

Clone the `wyoming-satellite` repository:

```sh
git clone https://github.com/rhasspy/wyoming-satellite.git
```

If you have the ReSpeaker 2Mic or 4Mic HAT, recompile and install the drivers (this will take really long time):

```sh
cd wyoming-satellite/
sudo bash etc/install-respeaker-drivers.sh
```

After install the drivers, you must reboot the satellite:

```sh
sudo reboot
```

Once the satellite has rebooted, reconnect over SSH and continue the installation:

```sh
cd wyoming-satellite/
python3 -m venv .venv
.venv/bin/pip3 install --upgrade pip
.venv/bin/pip3 install --upgrade wheel setuptools
.venv/bin/pip3 install \
  -f 'https://synesthesiam.github.io/prebuilt-apps/' \
  -e '.[all]'
```

If the installation was successful, you should be able to run:

```sh
script/run --help
```

## Determine Audio Devices

Picking the correct microphone/speaker devices is critical for the satellite to work. We'll do a test recording and playback in this section.

List your available microphones with:

```sh
arecord -L
```

If you have the ReSpeaker 2Mic HAT, you should see:

```
plughw:CARD=seeed2micvoicec,DEV=0
    seeed-2mic-voicecard, bcm2835-i2s-wm8960-hifi wm8960-hifi-0
    Hardware device with all software conversions
```

For other microphones, prefer ones that start with `plughw:` or just use `default` if you don't know what to use.

Record a 5 second sample from your chosen microphone:

```sh
arecord -D plughw:CARD=seeed2micvoicec,DEV=0 -r 16000 -c 1 -f S16_LE -t wav -d 5 test.wav
```

Say something while `arecord` is running. If you get errors, try a different microphone device by changing `-D <device>`.

List your available speakers with:

```sh
aplay -L
```

If you have the ReSpeaker 2Mic HAT, you should see:

```
plughw:CARD=seeed2micvoicec,DEV=0
    seeed-2mic-voicecard, bcm2835-i2s-wm8960-hifi wm8960-hifi-0
    Hardware device with all software conversions
```

For other speakers, prefer ones that start with `plughw:` or just use `default` if you don't know what to use.

Play back your recorded sample WAV:

```sh
aplay -D plughw:CARD=seeed2micvoicec,DEV=0 test.wav
```

You should hear your recorded sample. If there are problems, try a different speaker device by changing `-D <device>`.

Make note of your microphone and speaker devices for the next step.

## Running the Satellite

In the `wyoming-satellite` directory, run:

```sh
script/run \
  --debug \
  --name 'my satellite' \
  --uri 'tcp://0.0.0.0:10700' \
  --mic-command 'arecord -D plughw:CARD=seeed2micvoicec,DEV=0 -r 16000 -c 1 -f S16_LE -t raw' \
  --snd-command 'aplay -D plughw:CARD=seeed2micvoicec,DEV=0 -r 22050 -c 1 -f S16_LE -t raw'
```

Change the `-D <device>` for `arecord` and `aplay` to match the audio devices from the previous section.
You can set `--name <NAME>` to whatever you want, but it should stay the same every time you run the satellite.

In Home Assistant, check the "Devices & services" section in Settings. After some time, you should see your satellite show up as "Discovered" (Wyoming Protocol). Click the "Configure" button and "Submit". Choose the area that your satellite is located, and click "Finish".

Your satellite should say "Streaming audio", and you can use the wake word of your preferred pipeline.

## Create Services

You can run wyoming-satellite as a systemd service by first creating a service file:

``` sh
sudo systemctl edit --force --full wyoming-satellite.service
```

Paste in the following template, and change both `/home/pi` and the `script/run` arguments to match your set up:

```text
[Unit]
Description=Wyoming Satellite
Wants=network-online.target
After=network-online.target

[Service]
Type=simple
ExecStart=/home/pi/wyoming-satellite/script/run --name 'my satellite' --uri 'tcp://0.0.0.0:10700' --mic-command 'arecord -D plughw:CARD=seeed2micvoicec,DEV=0 -r 16000 -c 1 -f S16_LE -t raw' --snd-command 'aplay -D plughw:CARD=seeed2micvoicec,DEV=0 -r 22050 -c 1 -f S16_LE -t raw'
WorkingDirectory=/home/pi/wyoming-satellite
Restart=always
RestartSec=1

[Install]
WantedBy=default.target
```

Save the file and exit your editor. Next, enable the service to start at boot and run it:

``` sh
sudo systemctl enable --now wyoming-satellite.service
```

(you may need to hit CTRL+C to get back to a shell prompt)

With the service running, you can view logs in real-time with:

``` sh
journalctl -u wyoming-satellite.service -f
```

If needed, disable and stop the service with:

``` sh
sudo systemctl disable --now wyoming-satellite.service
```

## Audio Enhancements

You can run the satellite with automatic gain control and noise suppression:

``` sh
script/run \
  ... \
  --mic-auto-gain 5 \
  --mic-noise-suppression 2
```

Automatic gain control is between 0-31 dbFS, which 31 being the loudest.
Noise suppression is from 0-4, with 4 being maximum suppression (may cause audio distortion).

You can also use `--mic-volume-multiplier X` to multiply all audio samples by `X`. For example, using 2 for `X` will double the microphone volume (but may cause audio distortion). The corresponding `--snd-volume-multiplier` does the same for audio playback.

## Local Wake Word Detection

Install the necessary system dependencies:

```sh
sudo apt-get update
sudo apt-get install --no-install-recommends  \
  libopenblas-dev
```

From your home directory, install the openWakeWord Wyoming service:

```sh
git clone https://github.com/rhasspy/wyoming-openwakeword.git
cd wyoming-openwakeword
script/setup
```

Create a systemd service for it:

``` sh
sudo systemctl edit --force --full wyoming-openwakeword.service
```

Paste in the following template, and change both `/home/pi` and the `script/run` arguments to match your set up:

```text
[Unit]
Description=Wyoming openWakeWord

[Service]
Type=simple
ExecStart=/home/pi/wyoming-openwakeword/script/run --uri 'tcp://127.0.0.1:10400'
WorkingDirectory=/home/pi/wyoming-openwakeword
Restart=always
RestartSec=1

[Install]
WantedBy=default.target
```

Save the file and exit your editor.

You can now update your satellite service:

``` sh
sudo systemctl edit --force --full wyoming-satellite.service
```

Update just the parts below:

```text
[Unit]
...
Requires=wyoming-openwakeword.service

[Service]
...
ExecStart=/home/pi/wyoming-satellite/script/run ... --wake-uri 'tcp://127.0.0.1:10400' --wake-word-name 'ok_nabu'
...

[Install]
...
```

Reload and restart the satellite service:

``` sh
sudo systemctl daemon-reload
sudo systemctl restart wyoming-satellite.service
```

You should see the wake service get automatically loaded:

``` sh
sudo systemctl status wyoming-satellite.service wyoming-openwakeword.service
```

They should all be "active (running)" and green.

Test out your satellite by saying "ok, nabu" and a voice command. Use `journalctl` to check the logs of services for errors:

``` sh
journalctl -u wyoming-openwakeword.service -f
```

Make sure to run `sudo systemctl daemon-reload` every time you make changes to the service.

## LED Service

Example event services for the ReSpeaker 2Mic and 4Mic HATs are included in `wyoming-satellite/examples` that will change the LED color depending on the satellite state. The example below is for the 2Mic HAT, using `2mic_service.py`.  If you're using the 4Mic HAT, use `4mic_service.py` instead as the LEDs and GPIO pins are slightly different.

Install it from your home directory:

```sh
cd wyoming-satellite/examples
python3 -m venv --system-site-packages .venv
.venv/bin/pip3 install --upgrade pip
.venv/bin/pip3 install --upgrade wheel setuptools
.venv/bin/pip3 install 'wyoming==1.5.2'
```

In case you use a ReSpeaker USB 4mic array v2.0, additionally install pixel-ring:

```sh
.venv/bin/pip3 install 'pixel-ring'
```


The `--system-site-packages` argument is used to access the pre-installed `gpiozero` and `spidev` Python packages. If these are **not already installed** in your system, run:

```sh
sudo apt-get install python3-spidev python3-gpiozero
```

Test the service with:

```sh
.venv/bin/python3 2mic_service.py --help
```

Create a systemd service for it:

``` sh
sudo systemctl edit --force --full 2mic_leds.service
```

Paste in the following template, and change both `/home/pi` and the `script/run` arguments to match your set up:

```text
[Unit]
Description=2Mic LEDs

[Service]
Type=simple
ExecStart=/home/pi/wyoming-satellite/examples/.venv/bin/python3 2mic_service.py --uri 'tcp://127.0.0.1:10500'
WorkingDirectory=/home/pi/wyoming-satellite/examples
Restart=always
RestartSec=1

[Install]
WantedBy=default.target
```

Save the file and exit your editor.

You can now update your satellite service:

``` sh
sudo systemctl edit --force --full wyoming-satellite.service
```

Update just the parts below:

```text
[Unit]
...
Requires=2mic_leds.service

[Service]
...
ExecStart=/home/pi/wyoming-satellite/script/run ... --event-uri 'tcp://127.0.0.1:10500'
...

[Install]
...
```

Reload and restart the satellite service:

``` sh
sudo systemctl daemon-reload
sudo systemctl restart wyoming-satellite.service
```

You should see the service get automatically loaded:

``` sh
sudo systemctl status wyoming-satellite.service 2mic_leds.service
```

They should all be "active (running)" and green.

Try a voice command and see if the LEDs change. Use `journalctl` to check the logs of services for errors:

``` sh
journalctl -u 2mic_leds.service -f
```

<<<<<<< HEAD
If you encounter any issues, you can add the `--debug` argument to the command line to increase the log level.
To control the brightness of the LEDS, use the `--led-brightness ` argument, which accepts integer numbers from 1 to 31.

Make sure to run `sudo systemctl daemon-reload` every time you make changes to the service.
=======
Make sure to run `sudo systemctl daemon-reload` every time you make changes to the service.

## Implementing Custom Wake Words

Go to [This Google Colab](https://colab.research.google.com/drive/1q1oe2zOyZp7UsB3jJiQ1IFn8z5YfjwEb?usp=sharing#scrollTo=1cbqBebHXjFD) and follow the steps to train your own wakeword. (This process could take up to an hour) 

You will be prompted to download two files after the scripts are done running, YOUR_WAKE_WORD.tflite and YOUR_WAKE_WORD.onnx.

To match the rest of the models in `/home/pi/wyoming-openwakeword/wyoming_openwakeword/models/`, rename the .tflite file and add "_v0.1.tflite"

Example: 

comet.tflite --> comet_v0.1.tflite

Now we need to copy the .tflite file from your specified download path to your pi:

``` sh
scp /path/to/Wake_Word.tflite pi@<your_pi_ip_address>:/home/pi/wyoming-openwakeword/wyoming_openwakeword/models/
```
Update the satellite service:

``` sh
sudo systemctl edit --force --full wyoming-satellite.service
```
Replace the wake word with your new word:

```text
[Unit]
...
Requires=wyoming-openwakeword.service

[Service]
...
ExecStart=/home/pi/wyoming-satellite/script/run ... --wake-uri 'tcp://127.0.0.1:10400' --wake-word-name 'comet'
...

[Install]
...
```

Restart the wake word and satellite services:

``` sh
sudo systemctl restart wyoming-openwakeword.service
sudo systemctl restart wyoming-satellite.service
```

Check the logs for any errors and ensure the wake word is being used:

``` sh
journalctl -u wyoming-openwakeword.service
journalctl -u wyoming-satellite.service
```
>>>>>>> e7df2af4
<|MERGE_RESOLUTION|>--- conflicted
+++ resolved
@@ -390,13 +390,10 @@
 journalctl -u 2mic_leds.service -f
 ```
 
-<<<<<<< HEAD
 If you encounter any issues, you can add the `--debug` argument to the command line to increase the log level.
 To control the brightness of the LEDS, use the `--led-brightness ` argument, which accepts integer numbers from 1 to 31.
 
 Make sure to run `sudo systemctl daemon-reload` every time you make changes to the service.
-=======
-Make sure to run `sudo systemctl daemon-reload` every time you make changes to the service.
 
 ## Implementing Custom Wake Words
 
@@ -448,5 +445,4 @@
 ``` sh
 journalctl -u wyoming-openwakeword.service
 journalctl -u wyoming-satellite.service
-```
->>>>>>> e7df2af4
+```